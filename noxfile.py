--- conflicted
+++ resolved
@@ -25,11 +25,7 @@
 def install_hydra(session, cmd):
     # clean install hydra
     session.chdir(BASE)
-<<<<<<< HEAD
-    session.run(*cmd, ".", silent=False)
-=======
     session.run(*cmd, ".", silent=True)
->>>>>>> f2a6f6cb
 
 
 def install_pytest(session):
@@ -68,11 +64,7 @@
 )
 def test_core(session, install_cmd):
     session.install("--upgrade", "setuptools", "pip")
-<<<<<<< HEAD
-    install_hydra(session, PLUGINS_INSTALL_COMMANDS[0])
-=======
     install_hydra(session, install_cmd)
->>>>>>> f2a6f6cb
     install_pytest(session)
     run_pytest(session)
 
